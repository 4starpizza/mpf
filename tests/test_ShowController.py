from tests.MpfTestCase import MpfTestCase
from mock import MagicMock
from mpf.system.rgb_color import RGBColor


class TestShowController(MpfTestCase):

    def getConfigFile(self):
        return 'test_shows.yaml'

    def getMachinePath(self):
        return '../tests/machine_files/show_controller/'

    def get_platform(self):
        return 'smart_virtual'

    def event_handler(self, **kwargs):
        pass

    def testShows(self):
        # Make sure required modes have been loaded
        self.assertIn('mode1', self.machine.modes)
        self.assertIn('mode2', self.machine.modes)
        self.assertIn('mode3', self.machine.modes)

        # Make sure test shows exist and can be loaded
        self.assertIn('test_show1', self.machine.shows)
        self.assertIn('test_show2', self.machine.shows)
        self.assertIn('test_show3', self.machine.shows)

        # Make sure hardware devices have been configured for tests
        self.assertIn('led_01', self.machine.leds)
        self.assertIn('led_02', self.machine.leds)
        self.assertIn('light_01', self.machine.lights)
        self.assertIn('light_02', self.machine.lights)
        self.assertIn('gi_01', self.machine.gi)
        self.assertIn('coil_01', self.machine.coils)
        self.assertIn('flasher_01', self.machine.flashers)

        # --------------------------------------------------------
        # test_show1 - Show with LEDs, lights, and GI
        # --------------------------------------------------------

        # LEDs should start out off (current color is default RGBColor object)
        self.assertEqual(RGBColor(), self.machine.leds.led_01.hw_driver.current_color)
        self.assertEqual(RGBColor(), self.machine.leds.led_02.hw_driver.current_color)

        # Lights should start out off (brightness is 0)
        self.assertEqual(0, self.machine.lights.light_01.hw_driver.current_brightness)
        self.assertEqual(0, self.machine.lights.light_02.hw_driver.current_brightness)

        # GI should start out enabled/on (brightness is 255)
        self.assertEqual(255, self.machine.gi.gi_01.hw_driver.current_brightness)

        # Make sure all required shows are loaded
<<<<<<< HEAD
        start_time = self.machine.clock.get_time()
        while (not self.machine.shows['test_show1'].loaded and
                not self.machine.shows['test_show2'].loaded and
                not self.machine.shows['test_show3'].loaded) and \
                self.machine.clock.get_time() < start_time + 10000:
=======
        start_time = time.time()
        while not (self.machine.shows['test_show1'].loaded and 
                   self.machine.shows['test_show2'].loaded and 
                   self.machine.shows['test_show3'].loaded) and \
                time.time() < start_time + 100000:
>>>>>>> dda2378c
            self.advance_time(0.001)

        self.assertTrue(self.machine.shows['test_show1'].loaded)
        self.assertEqual(self.machine.shows['test_show1'].total_steps, 6)

        # Start mode1 mode (should automatically start the test_show1 show)
        self.machine.events.post('start_mode1')
        self.machine_run()
        self.assertTrue(self.machine.mode_controller.is_active('mode1'))
        self.assertTrue(self.machine.modes.mode1.active)
        self.assertIn(self.machine.modes.mode1, self.machine.mode_controller.active_modes)
        self.assertTrue(self.machine.shows['test_show1'].running)

        # Check LEDs, lights, and GI after first show step
        self.machine_run()
        self.assertEqual(RGBColor('006400'), self.machine.leds.led_01.hw_driver.current_color)
        self.assertEqual(RGBColor('CCCCCC'), self.machine.leds.led_02.hw_driver.current_color)
        self.assertEqual(204, self.machine.lights.light_01.hw_driver.current_brightness)
        self.assertEqual(120, self.machine.lights.light_02.hw_driver.current_brightness)
        self.assertEqual(255, self.machine.gi.gi_01.hw_driver.current_brightness)

        # Check LEDs, lights, and GI after 2nd step
        self.advance_time_and_run(1.0)
        self.assertEqual(RGBColor('DarkGreen'), self.machine.leds.led_01.hw_driver.current_color)
        self.assertEqual(RGBColor('Black'), self.machine.leds.led_02.hw_driver.current_color)
        self.assertEqual(204, self.machine.lights.light_01.hw_driver.current_brightness)
        self.assertEqual(120, self.machine.lights.light_02.hw_driver.current_brightness)
        self.assertEqual(255, self.machine.gi.gi_01.hw_driver.current_brightness)

        # Check LEDs, lights, and GI after 3rd step
        self.advance_time_and_run(1.0)
        self.assertEqual(RGBColor('DarkSlateGray'), self.machine.leds.led_01.hw_driver.current_color)
        self.assertEqual(RGBColor('Tomato'), self.machine.leds.led_02.hw_driver.current_color)
        self.assertEqual(255, self.machine.lights.light_01.hw_driver.current_brightness)
        self.assertEqual(51, self.machine.lights.light_02.hw_driver.current_brightness)
        self.assertEqual(153, self.machine.gi.gi_01.hw_driver.current_brightness)

        # Check LEDs, lights, and GI after 4th step (includes a fade to next color)
        self.advance_time_and_run(1.0)
        self.assertNotEqual(RGBColor('MidnightBlue'), self.machine.leds.led_01.hw_driver.current_color)
        self.assertNotEqual(RGBColor('DarkOrange'), self.machine.leds.led_02.hw_driver.current_color)
        self.assertEqual(255, self.machine.lights.light_01.hw_driver.current_brightness)
        self.assertEqual(51, self.machine.lights.light_02.hw_driver.current_brightness)
        self.assertEqual(51, self.machine.gi.gi_01.hw_driver.current_brightness)

        # Advance time so fade should have completed
        self.advance_time_and_run(0.1)
        self.advance_time_and_run(0.1)
        self.advance_time_and_run(0.1)
        self.advance_time_and_run(0.1)
        self.advance_time_and_run(0.1)
        self.advance_time_and_run(0.1)
        self.assertEqual(RGBColor('MidnightBlue'), self.machine.leds.led_01.hw_driver.current_color)
        self.assertEqual(RGBColor('DarkOrange'), self.machine.leds.led_02.hw_driver.current_color)

        # Check LEDs after 5th step (includes a fade to black/off)
        self.advance_time_and_run(0.4)
        self.assertNotEqual(RGBColor('Off'), self.machine.leds.led_01.hw_driver.current_color)
        self.assertNotEqual(RGBColor('Off'), self.machine.leds.led_02.hw_driver.current_color)
        self.assertNotEqual(0, self.machine.lights.light_01.hw_driver.current_brightness)
        self.assertNotEqual(0, self.machine.lights.light_02.hw_driver.current_brightness)

        # Advance time so fade should have completed
        self.advance_time_and_run(0.2)
        self.advance_time_and_run(0.2)
        self.advance_time_and_run(0.2)
        self.advance_time_and_run(0.2)
        self.advance_time_and_run(0.2)
        self.assertEqual(RGBColor('Off'), self.machine.leds.led_01.hw_driver.current_color)
        self.assertEqual(RGBColor('Off'), self.machine.leds.led_02.hw_driver.current_color)
        self.assertEqual(0, self.machine.lights.light_01.hw_driver.current_brightness)
        self.assertEqual(0, self.machine.lights.light_02.hw_driver.current_brightness)
        self.assertEqual(0, self.machine.gi.gi_01.hw_driver.current_brightness)

        # Make sure show loops back to the first step
        self.advance_time_and_run(1.1)
        self.assertEqual(RGBColor('006400'), self.machine.leds.led_01.hw_driver.current_color)
        self.assertEqual(RGBColor('CCCCCC'), self.machine.leds.led_02.hw_driver.current_color)
        self.assertEqual(204, self.machine.lights.light_01.hw_driver.current_brightness)
        self.assertEqual(120, self.machine.lights.light_02.hw_driver.current_brightness)
        self.assertEqual(255, self.machine.gi.gi_01.hw_driver.current_brightness)

        # TODO: Add tests for reset and hold

        # Stop the mode (and therefore the show)
        self.machine.events.post('stop_mode1')
        self.machine_run()
        self.assertFalse(self.machine.mode_controller.is_active('mode1'))
        self.advance_time_and_run(5)

        # --------------------------------------------------------
        # test_show2 - Show with events and triggers
        # --------------------------------------------------------

        # Setup callback for test_event event (fired in test show) and triggers
        self.event_handler = MagicMock()
        self.machine.events.add_handler('test_event', self.event_handler)
        self.machine.bcp.bcp_trigger = MagicMock()

        # Advance the clock enough to ensure the shows have time to load
        self.assertTrue(self.machine.shows['test_show2'].loaded)
        self.assertEqual(self.machine.shows['test_show2'].total_steps, 4)

        # Make sure our event callback and trigger have not been fired yet
        self.assertFalse(self.event_handler.called)
        self.assertFalse(self.machine.bcp.bcp_trigger.called)

        # Start the mode that will trigger playback of the test_show2 show
        self.machine.events.post('start_mode2')
        self.machine_run()
        self.assertTrue(self.machine.mode_controller.is_active('mode2'))
        self.assertTrue(self.machine.modes.mode2.active)
        self.assertIn(self.machine.modes.mode2, self.machine.mode_controller.active_modes)
        self.assertTrue(self.machine.shows['test_show2'].running)
        self.machine_run()

        # Make sure event callback and trigger have been called
        self.assertTrue(self.event_handler.called)
        self.assertTrue(self.machine.bcp.bcp_trigger)
        self.machine.bcp.bcp_trigger.assert_called_with('play_sound', sound="test_1", volume=0.5, loops=-1)

        # Advance to next show step and check for trigger
        self.advance_time_and_run(1.0)
        self.machine.bcp.bcp_trigger.assert_called_with('play_sound', sound="test_2")

        # Advance to next show step and check for trigger
        self.advance_time_and_run(1.0)
        self.machine.bcp.bcp_trigger.assert_called_with('play_sound', sound="test_3", volume=0.35, loops=1)

        # Stop the mode (and therefore the show)
        self.machine.events.post('stop_mode2')
        self.machine_run()
        self.assertFalse(self.machine.mode_controller.is_active('mode2'))
        self.advance_time_and_run(5)

        # --------------------------------------------------------
        # test_show3 - Show with coils and flashers
        # --------------------------------------------------------

        # Setup callback for test_event event (fired in test show) and triggers
        self.machine.coils['coil_01'].pulse = MagicMock()
        self.machine.flashers['flasher_01'].flash = MagicMock()

        self.assertTrue(self.machine.shows['test_show3'].loaded)
        self.assertEqual(self.machine.shows['test_show3'].total_steps, 4)

        # Make sure our device callbacks have not been fired yet
        self.assertFalse(self.machine.coils['coil_01'].pulse.called)
        self.assertFalse(self.machine.flashers['flasher_01'].flash.called)

        # Start the mode that will trigger playback of the test_show3 show
        self.machine.events.post('start_mode3')
        self.machine_run()
        self.assertTrue(self.machine.mode_controller.is_active('mode3'))
        self.assertTrue(self.machine.modes.mode3.active)
        self.assertIn(self.machine.modes.mode3, self.machine.mode_controller.active_modes)
        self.assertTrue(self.machine.shows['test_show3'].running)
        self.machine_run()

        # Make sure flasher device callback has been called (in first step of show)
        self.assertTrue(self.machine.flashers['flasher_01'].flash.called)

        # Advance to next show step and check for coil firing
        self.advance_time_and_run(1.0)
        self.machine.coils['coil_01'].pulse.assert_called_with(power=1.0)

        # Advance to next show step and check for coil firing
        self.advance_time_and_run(1.0)
        self.machine.coils['coil_01'].pulse.assert_called_with(power=0.45)

    # TODO: Test device tags
    # TODO: Add test for multiple shows running at once with different priorities
    # TODO: Test show playback rate
<|MERGE_RESOLUTION|>--- conflicted
+++ resolved
@@ -53,19 +53,11 @@
         self.assertEqual(255, self.machine.gi.gi_01.hw_driver.current_brightness)
 
         # Make sure all required shows are loaded
-<<<<<<< HEAD
         start_time = self.machine.clock.get_time()
         while (not self.machine.shows['test_show1'].loaded and
                 not self.machine.shows['test_show2'].loaded and
                 not self.machine.shows['test_show3'].loaded) and \
-                self.machine.clock.get_time() < start_time + 10000:
-=======
-        start_time = time.time()
-        while not (self.machine.shows['test_show1'].loaded and 
-                   self.machine.shows['test_show2'].loaded and 
-                   self.machine.shows['test_show3'].loaded) and \
-                time.time() < start_time + 100000:
->>>>>>> dda2378c
+                self.machine.clock.get_time() < start_time + 100000:
             self.advance_time(0.001)
 
         self.assertTrue(self.machine.shows['test_show1'].loaded)

"""FAST hardware platform.

Contains the hardware interface and drivers for the FAST Pinball platform
hardware, including the FAST Nano and Retro controllers as well as FAST I/O
boards.
"""
import asyncio
import os
from copy import deepcopy
from distutils.version import StrictVersion
from typing import Dict, Set, Optional
import serial.tools.list_ports
from serial import SerialException

from mpf.exceptions.runtime_error import MpfRuntimeError
from mpf.platforms.fast.fast_io_board import FastIoBoard
from mpf.platforms.fast.fast_servo import FastServo
from mpf.platforms.fast import fast_defines
from mpf.platforms.fast.fast_dmd import FASTDMD
from mpf.platforms.fast.fast_driver import FASTDriver
from mpf.platforms.fast.fast_gi import FASTGIString
from mpf.platforms.fast.fast_led import FASTDirectLED, FASTDirectLEDChannel
from mpf.platforms.fast.fast_light import FASTMatrixLight
from mpf.platforms.fast.fast_segment_display import FASTSegmentDisplay
from mpf.platforms.fast.fast_serial_communicator import FastSerialCommunicator
from mpf.platforms.fast.fast_switch import FASTSwitch
from mpf.platforms.autodetect import autodetect_fast_ports
from mpf.core.platform import ServoPlatform, DmdPlatform, SwitchPlatform, DriverPlatform, LightsPlatform, \
    SegmentDisplayPlatform, DriverSettings, SwitchSettings, DriverConfig, SwitchConfig, RepulseSettings
from mpf.core.utility_functions import Util

from mpf.platforms.system11 import System11OverlayPlatform, System11Driver

# pylint: disable-msg=too-many-instance-attributes
from mpf.platforms.interfaces.light_platform_interface import LightPlatformInterface


class FastHardwarePlatform(ServoPlatform, LightsPlatform, DmdPlatform,
                           SegmentDisplayPlatform,
                           System11OverlayPlatform):

    """Platform class for the FAST hardware controller."""

    __slots__ = ["dmd_connection", "net_connection", "rgb_connection", "seg_connection",
                 "serial_connections", "fast_leds", "fast_commands", "config", "machine_type", "hw_switch_data",
                 "io_boards", "flag_led_tick_registered", "_watchdog_task", "_led_task"]

    def __init__(self, machine):
        """Initialise fast hardware platform.

        Args:
        ----
            machine: The main ``MachineController`` instance.
        """
        super().__init__(machine)

        self.config = self.machine.config_validator.validate_config("fast", self.machine.config['fast'])
        self._configure_device_logging_and_debug("FAST", self.config)

        if self.config["driverboards"]:
            self.machine_type = self.config["driverboards"]
        elif self.machine.config['hardware']['driverboards']:
            self.machine_type = self.machine.config['hardware']['driverboards'].lower()
        else:
            self.raise_config_error("Please configure driverboards for fast.", 5)

        if self.machine_type == 'retro':
            self.debug_log("Configuring the FAST Controller for Retro driver "
                           "board")
        elif self.machine_type == 'fast':
            self.debug_log("Configuring FAST Controller for FAST IO boards.")
        else:
            self.raise_config_error('Invalid machine_type "{}" configured fast.'.format(self.machine_type), 6)

        self.features['tickless'] = True

        self.dmd_connection = None
        self.net_connection = None
        self.rgb_connection = None
        self.seg_connection = None
        self._watchdog_task = None
        self._led_task = None
        self.serial_connections = set()         # type: Set[FastSerialCommunicator]
        self.fast_leds = {}
        self.flag_led_tick_registered = False
        self.hw_switch_data = None
        self.io_boards = {}     # type: Dict[int, FastIoBoard]

        self.fast_commands = {'ID': lambda x, y: None,  # processor ID
                              'WX': lambda x, y: None,  # watchdog
                              'NI': lambda x, y: None,  # node ID
                              'RX': lambda x, y: None,  # RGB cmd received
                              'RA': lambda x, y: None,  # RGB all cmd received
                              'RF': lambda x, y: None,  # RGB fade cmd received
                              'DX': lambda x, y: None,  # DMD cmd received
                              'SX': lambda x, y: None,  # sw config received
                              'LX': lambda x, y: None,  # lamp cmd received
                              'PX': lambda x, y: None,  # segment cmd received
                              'WD': lambda x, y: None,  # watchdog
                              'SA': self.receive_sa,  # all switch states
                              '/N': self.receive_nw_open,    # nw switch open
                              '-N': self.receive_nw_closed,  # nw switch closed
                              '/L': self.receive_local_open,    # local sw open
                              '-L': self.receive_local_closed,  # local sw cls
                              '!B': self.receive_bootloader,    # nano bootloader message
                              }

    def get_info_string(self):
        """Dump infos about boards."""
        infos = ""
        if not self.net_connection:
            infos += "No connection to the NET CPU.\n"
        else:
            infos += "NET CPU: {} {} {}\n".format(
                self.net_connection.remote_processor,
                self.net_connection.remote_model,
                self.net_connection.remote_firmware)
        if not self.rgb_connection:
            infos += "No connection to the RGB CPU.\n"
        else:
            infos += "RGB CPU: {} {} {}\n".format(
                self.rgb_connection.remote_processor,
                self.rgb_connection.remote_model,
                self.rgb_connection.remote_firmware)
        if not self.dmd_connection:
            infos += "No connection to the DMD CPU.\n"
        else:
            infos += "DMD CPU: {} {} {}\n".format(
                self.dmd_connection.remote_processor,
                self.dmd_connection.remote_model,
                self.dmd_connection.remote_firmware)
        if not self.seg_connection:
            infos += "No connection to the Segment Controller.\n"
        else:
            infos += "Segment Controller: {} {} {}\n".format(
                self.seg_connection.remote_processor,
                self.seg_connection.remote_model,
                self.seg_connection.remote_firmware)

        infos += "\nBoards:\n"
        for board in self.io_boards.values():
            infos += board.get_description_string() + "\n"
        return infos

    def _update_net(self) -> str:
        """Update NET CPU."""
        infos = ""
        if not self.net_connection:
            infos += "No NET CPU connected. Cannot update.\n"
            return infos
        infos += "NET CPU is version {}\n".format(self.net_connection.remote_firmware)
        max_firmware = self.net_connection.remote_firmware
        update_config = None
        for update in self.config['firmware_updates']:
            if StrictVersion(update['version']) > StrictVersion(max_firmware) and update['type'] == "net":
                update_config = update

        if not update_config:
            infos += "Firmware is up to date. Will not update.\n"
            return infos
        infos += "Found an update to version {} for the NET CPU. Will flash file {}\n".format(
            update_config['version'], update_config['file'])
        firmware_file = os.path.join(self.machine.machine_path, update_config['file'])
        try:
            with open(firmware_file) as f:
                update_string = f.read().replace("\n", "\r")
        except FileNotFoundError:
            infos += "Could not find update file.\b"
            return infos
        self.net_connection.writer.write(update_string.encode())
        infos += "Update done.\n"
        return infos

    def update_firmware(self) -> str:
        """Upgrade the firmware of the CPUs."""
        return self._update_net()

    async def initialize(self, **kwargs):
        """Initialise platform."""
        await super().initialize(**kwargs)
        await self._connect_to_hardware()

    def stop(self):
        """Stop platform and close connections."""
        if self._led_task:
            self._led_task.cancel()
            self._led_task = None
        if self._watchdog_task:
            self._watchdog_task.cancel()
            self._watchdog_task = None
        if self.net_connection:
            # set watchdog to expire in 1ms
            self.net_connection.writer.write(b'WD:1\r')
        if self.rgb_connection:
            self.rgb_connection.writer.write(b'BL:AA55\r')  # reset CPU using bootloader
        if self.dmd_connection:
            self.dmd_connection.writer.write(b'BL:AA55\r')  # reset CPU using bootloader

        # wait 100ms for the messages to be send
        self.machine.clock.loop.run_until_complete(asyncio.sleep(.1))

        if self.net_connection:
            self.net_connection.stop()
            self.net_connection = None

        if self.rgb_connection:
            self.rgb_connection.stop()
            self.rgb_connection = None

        if self.dmd_connection:
            self.dmd_connection.stop()
            self.dmd_connection = None

        if self.seg_connection:
            self.seg_connection.stop()
            self.seg_connection = None

        self.serial_connections = set()

    async def start(self):
        """Start listening for commands and schedule watchdog."""
        self._watchdog_task = self.machine.clock.schedule_interval(self._update_watchdog,
                                                                   self.config['watchdog'] / 2000)

        for connection in self.serial_connections:
            await connection.start_read_loop()

    def __repr__(self):
        """Return str representation."""
        return '<Platform.FAST>'

    def register_io_board(self, board):
        """Register an IO board.

        Args:
        ----
            board: 'mpf.platform.fast.fast_io_board.FastIoBoard' to register
        """
        if board.node_id in self.io_boards:
            raise AssertionError("Duplicate node_id")
        self.io_boards[board.node_id] = board

    def _update_watchdog(self):
        """Send Watchdog command."""
        if self.net_connection:
            self.net_connection.send('WD:' + str(hex(self.config['watchdog']))[2:])

    def process_received_message(self, msg: str, remote_processor: str):
        """Send an incoming message from the FAST controller to the proper method for servicing.

        Args:
        ----
            msg: messaged which was received
            remote_processor: Processor which sent the message.
        """
        assert self.log is not None
        if msg == "!SRE":
            # ignore system interrupt
            self.log.info("Received system interrupt from %s.", remote_processor)
            return

        if msg[2:3] == ':':
            cmd = msg[0:2]
            payload = msg[3:].replace('\r', '')
        else:   # pragma: no cover
            self.log.warning("Received malformed message: %s from %s", msg, remote_processor)
            return

        # Can't use try since it swallows too many errors for now
        if cmd in self.fast_commands:
            self.fast_commands[cmd](payload, remote_processor)
        else:   # pragma: no cover
            self.log.warning("Received unknown serial command? %s from %s.", msg, remote_processor)

    async def _connect_to_hardware(self):
        """Connect to each port from the config.

        This process will cause the connection threads to figure out which processor they've connected to
        and to register themselves.
        """
        ports = None
        if self.config['ports'][0] == "autodetect":
<<<<<<< HEAD
            ports = autodetect_fast_ports(self.machine_type)
            if ports is None:
                raise AssertionError("Unable to autodetect any FAST ports.")
            self.debug_log("Autodetect for machine type %s found ports! %s", self.machine_type, ports)
=======
            devices = [port.device for port in serial.tools.list_ports.comports()]
            # Look for four devices with sequential tails of 0-3 or A-D
            seqs = (("0", "1", "2", "3"), ("A", "B", "C", "D"))
            for d in devices:
                for seq in seqs:
                    if d[-1] == seq[0]:
                        root = d[:-1]
                        if "{}{}".format(root, seq[1]) in devices and \
                           "{}{}".format(root, seq[2]) in devices and \
                           "{}{}".format(root, seq[3]) in devices:
                            ports = ("{}{}".format(root, seq[1]), "{}{}".format(root, seq[2]))
                            self.debug_log("Autodetect found ports! {}".format(ports))
                            break
                # If ports were found, skip the rest of the devices
                if ports:
                    break
            if not ports:
                raise MpfRuntimeError("Unable to auto-detect FAST hardware from available devices: {}".format(
                                      ", ".join(devices)), 2, self.log.name)
>>>>>>> 85c79a46
        else:
            ports = self.config['ports']

        bauds = self.config['baud']
        if len(bauds) == 1:
            bauds = [bauds[0]] * len(ports)
        elif len(bauds) != len(ports):
            raise AssertionError("FAST configuration found {} ports and {} baud rates".format(len(ports), len(bauds)))

        for index, port in enumerate(ports):
            comm = FastSerialCommunicator(platform=self, port=port, baud=bauds[index])
            try:
                await comm.connect()
            except SerialException as e:
                raise MpfRuntimeError("Could not open serial port {}. Check if you configured the correct port in the "
                                      "fast config section and if you got sufficient permissions to that "
                                      "port".format(port), 1, self.log.name) from e
            self.serial_connections.add(comm)

    def register_processor_connection(self, name: str, communicator):
        """Register processor.

        Once a communication link has been established with one of the
        processors on the FAST board, this method lets the communicator let MPF
        know which processor it's talking to.

        This is a separate method since we don't know which processor is on
        which serial port ahead of time.

        Args:
        ----
            communicator: communicator object
            name: name of processor
        """
        if name == 'DMD':
            self.dmd_connection = communicator
        # TODO: [Retro] Standardize Retro board id string
        elif name == 'NET' or name == 'RET' or name == 'FP-SBI-0095-3':
            self.net_connection = communicator
        elif name == 'SEG':
            self.seg_connection = communicator
        elif name == 'RGB':
            self.rgb_connection = communicator
            self.rgb_connection.send('RF:0')
            self.rgb_connection.send('RA:000000')  # turn off all LEDs
            self.rgb_connection.send('RF:{}'.format(
                Util.int_to_hex_string(self.config['hardware_led_fade_time'])))

    def update_leds(self):
        """Update all the LEDs connected to a FAST controller.

        This is done once per game loop for efficiency (i.e. all LEDs are sent as a single
        update rather than lots of individual ones).

        Also, every LED is updated every loop, even if it doesn't change. This
        is in case some interference causes a LED to change color. Since we
        update every loop, it will only be the wrong color for one tick.
        """
        dirty_leds = [led for led in self.fast_leds.values() if led.dirty]

        if dirty_leds:
            msg = 'RS:' + ','.join(["%s%s" % (led.number, led.current_color) for led in dirty_leds])
            self.rgb_connection.send(msg)

    async def get_hw_switch_states(self):
        """Return hardware states."""
        return self.hw_switch_data

    def receive_nw_open(self, msg, remote_processor):
        """Process network switch open.

        Args:
        ----
            msg: switch number
            remote_processor: Processor which sent the message.
        """
        assert remote_processor == "NET"
        self.machine.switch_controller.process_switch_by_num(state=0,
                                                             num=(msg, 1),
                                                             platform=self)

    def receive_nw_closed(self, msg, remote_processor):
        """Process network switch closed.

        Args:
        ----
            msg: switch number
            remote_processor: Processor which sent the message.
        """
        assert remote_processor == "NET"
        self.machine.switch_controller.process_switch_by_num(state=1,
                                                             num=(msg, 1),
                                                             platform=self)

    def receive_local_open(self, msg, remote_processor):
        """Process local switch open.

        Args:
        ----
            msg: switch number
            remote_processor: Processor which sent the message.
        """
        assert remote_processor == "NET"
        self.machine.switch_controller.process_switch_by_num(state=0,
                                                             num=(msg, 0),
                                                             platform=self)

    def receive_local_closed(self, msg, remote_processor):
        """Process local switch closed.

        Args:
        ----
            msg: switch number
            remote_processor: Processor which sent the message.
        """
        assert remote_processor == "NET"
        self.machine.switch_controller.process_switch_by_num(state=1,
                                                             num=(msg, 0),
                                                             platform=self)

    def receive_sa(self, msg, remote_processor):
        """Receive all switch states.

        Args:
        ----
            msg: switch states as bytearray
            remote_processor: Processor which sent the message.
        """
        assert remote_processor == "NET"
        self.debug_log("Received SA: %s", msg)
        hw_states = dict()

        # TODO: [Retro] Standardize SA: return values, or deprecate SA: call
        try:
            _, local_states, _, nw_states = msg.split(',')
        except ValueError:
            _, local_states = msg.split(',')
            nw_states = ''

        for offset, byte in enumerate(bytearray.fromhex(nw_states)):
            for i in range(8):
                num = Util.int_to_hex_string((offset * 8) + i)
                if byte & (2**i):
                    hw_states[(num, 1)] = 1
                else:
                    hw_states[(num, 1)] = 0

        for offset, byte in enumerate(bytearray.fromhex(local_states)):
            for i in range(8):

                num = Util.int_to_hex_string((offset * 8) + i)

                if byte & (2**i):
                    hw_states[(num, 0)] = 1
                else:
                    hw_states[(num, 0)] = 0

        self.hw_switch_data = hw_states

    @staticmethod
    def convert_number_from_config(number):
        """Convert a number from config format to hex."""
        return Util.int_to_hex_string(number)

    def _parse_driver_number(self, number):
        try:
            board_str, driver_str = number.split("-")
        except ValueError:
            total_drivers = 0
            for board_obj in self.io_boards.values():
                total_drivers += board_obj.driver_count
            try:
                index = self.convert_number_from_config(number)
            except ValueError:
                self.raise_config_error("Could not parse driver number {}. Please verify the number format is either "
                                        "board-driver or driver. Driver should be an integer here.".format(number), 7)

            if int(index, 16) >= total_drivers:
                raise AssertionError("Driver {} does not exist. Only {} drivers found. Driver number: {}".format(
                    int(index, 16), total_drivers, number))

            return index

        board = int(board_str)
        driver = int(driver_str)

        if board not in self.io_boards:
            raise AssertionError("Board {} does not exist for driver {}".format(board, number))

        if self.io_boards[board].driver_count <= driver:
            raise AssertionError("Board {} only has {} drivers. Driver: {}".format(
                board, self.io_boards[board].driver_count, number))

        index = 0
        for board_number, board_obj in self.io_boards.items():
            if board_number >= board:
                continue
            index += board_obj.driver_count

        return Util.int_to_hex_string(index + driver)

    def configure_driver(self, config: DriverConfig, number: str, platform_settings: dict) -> FASTDriver:
        """Configure a driver.

        Args:
        ----
            config: Driver config.
            number: Number of this driver.
            platform_settings: Platform specific settings.

        Returns: Driver object
        """
        # dont modify the config. make a copy
        platform_settings = deepcopy(platform_settings)

        if not self.net_connection:
            raise AssertionError('A request was made to configure a FAST '
                                 'driver, but no connection to a NET processor'
                                 'is available')

        if not number:
            raise AssertionError("Driver needs a number")

        # If we have Retro driver boards, look up the driver number
        if self.machine_type == 'retro':
            # Look for a system11 A/C relay driver number ending in 'a' or 'c'
            side = number[-1].upper()
            if side == 'A' or side == 'C':
                orig_number = number
                number = number[:-1]

                # only configure driver once
                if number not in self.drivers:
                    self.drivers[number] = self.platform.configure_driver(config, number, platform_settings)

                system11_driver = System11Driver(orig_number, self.drivers[number], self, side)

                return system11_driver

            # If it's not a s11 A/C relay driver, look up the address in the retro map
            try:
                number = fast_defines.RETRO_DRIVER_MAP[number.upper()]
            except KeyError:
                self.raise_config_error("Could not find Retro driver {}".format(number), 1)

            if ('connection' in platform_settings and
                    platform_settings['connection'].lower() == 'network'):
                platform_settings['connection'] = 1
            else:
                platform_settings['connection'] = 0  # local driver (default for Retro)

        # If we have FAST IO boards, we need to make sure we have hex strings
        elif self.machine_type == 'fast':

            number = self._parse_driver_number(number)

            # Now figure out the connection type
            if ('connection' in platform_settings and
                    platform_settings['connection'].lower() == 'local'):
                platform_settings['connection'] = 0
            else:
                platform_settings['connection'] = 1  # network driver (default for FAST)

        else:
            raise AssertionError("Invalid machine type: {}".format(
                self.machine_type))

        return FASTDriver(config, self, number, platform_settings)

    def _parse_servo_number(self, number):
        try:
            board_str, servo_str = number.split("-")
        except ValueError:
            return self.convert_number_from_config(number)

        board = int(board_str)
        servo = int(servo_str)
        if board < 0:
            raise AssertionError("Board needs to be positive.")

        if servo < 0 or servo > 5:
            raise AssertionError("Servo number has to be between 0 and 5.")

        # every servo board supports exactly 6 servos
        return self.convert_number_from_config(board * 6 + servo)

    async def configure_servo(self, number: str) -> FastServo:
        """Configure a servo.

        Args:
        ----
            number: Number of servo

        Returns: Servo object.
        """
        number_int = self._parse_servo_number(str(number))

        return FastServo(number_int, self.net_connection)

    def _parse_switch_number(self, number):
        try:
            board_str, switch_str = number.split("-")
        except ValueError:
            total_switches = 0
            for board_obj in self.io_boards.values():
                total_switches += board_obj.switch_count
            index = self.convert_number_from_config(number)

            if int(index, 16) >= total_switches:
                raise AssertionError("Switch {} does not exist. Only {} switches found. Switch number: {}".format(
                    int(index, 16), total_switches, number))

            return index

        board = int(board_str)
        switch = int(switch_str)

        if board not in self.io_boards:
            raise AssertionError("Board {} does not exist for switch {}".format(board, number))

        if self.io_boards[board].switch_count <= switch:
            raise AssertionError("Board {} only has {} switches. Switch: {}".format(
                board, self.io_boards[board].switch_count, number))

        index = 0
        for board_number, board_obj in self.io_boards.items():
            if board_number >= board:
                continue
            index += board_obj.switch_count

        return Util.int_to_hex_string(index + switch)

    def configure_switch(self, number: str, config: SwitchConfig, platform_config: dict) -> FASTSwitch:
        """Configure the switch object for a FAST Pinball controller.

        FAST Controllers support two types of switches: `local` and `network`.
        Local switches are switches that are connected to the FAST controller
        board itself, and network switches are those connected to a FAST I/O
        board.

        MPF needs to know which type of switch is this is. You can specify the
        switch's connection type in the config file via the ``connection:``
        setting (either ``local`` or ``network``).

        If a connection type is not specified, this method will use some
        intelligence to try to figure out which default should be used.

        If the DriverBoard type is ``fast``, then it assumes the default is
        ``network``. If it's anything else (``retro``, ``system11``, ``bally``,
        etc.) then it assumes the connection type is ``local``. Connection types
        can be mixed and matched in the same machine.

        Args:
        ----
            number: Number of this switch.
            config: Switch config.
            platform_config: Platform specific settings.

        Returns: Switch object.
        """
        if not number:
            raise AssertionError("Switch needs a number")

        if not self.net_connection:
            raise AssertionError("A request was made to configure a FAST "
                                 "switch, but no connection to a NET processor"
                                 "is available")

        if self.machine_type == 'retro':  # translate switch num to FAST switch
            try:
                number = fast_defines.RETRO_SWITCH_MAP[str(number).upper()]
            except KeyError:
                self.raise_config_error("Could not find switch {}".format(number), 2)

            if 'connection' not in platform_config:
                platform_config['connection'] = 0  # local switch (default for Retro)
            else:
                platform_config['connection'] = 1  # network switch

        elif self.machine_type == 'fast':
            if 'connection' not in platform_config:
                platform_config['connection'] = 1  # network switch (default for FAST)
            else:
                platform_config['connection'] = 0  # local switch

            try:
                number = self._parse_switch_number(number)
            except ValueError:
                self.raise_config_error("Could not parse switch number {}/{}. Seems "
                                        "to be not a valid switch number for the "
                                        "FAST platform.".format(config.name, number), 8)

        # convert the switch number into a tuple which is:
        # (switch number, connection)
        number_tuple = (number, platform_config['connection'])

        self.debug_log("FAST Switch hardware tuple: %s (%s)", number, config.name)

        switch = FASTSwitch(config=config, number_tuple=number_tuple,
                            platform=self, platform_settings=platform_config)

        return switch

    def configure_light(self, number, subtype, config, platform_settings) -> LightPlatformInterface:
        """Configure light in platform."""
        del config
        if not self.net_connection:
            raise AssertionError('A request was made to configure a FAST Light, '
                                 'but no connection to a NET processor is '
                                 'available')
        if subtype == "gi":
            return FASTGIString(number, self.net_connection.send, self.machine,
                                int(1 / self.machine.config['mpf']['default_light_hw_update_hz'] * 1000))
        if subtype == "matrix":
            return FASTMatrixLight(number, self.net_connection.send, self.machine,
                                   int(1 / self.machine.config['mpf']['default_light_hw_update_hz'] * 1000), self)
        if not subtype or subtype == "led":
            if not self.flag_led_tick_registered:
                # Update leds every frame
                self._led_task = self.machine.clock.schedule_interval(
                    self.update_leds, 1 / self.machine.config['mpf']['default_light_hw_update_hz'])
                self.flag_led_tick_registered = True

            number_str, channel = number.split("-")
            if number_str not in self.fast_leds:
                self.fast_leds[number_str] = FASTDirectLED(
                    number_str, int(self.config['hardware_led_fade_time']), self.machine)
            fast_led_channel = FASTDirectLEDChannel(self.fast_leds[number_str], channel)
            self.fast_leds[number_str].add_channel(int(channel), fast_led_channel)

            return fast_led_channel

        raise AssertionError("Unknown subtype {}".format(subtype))

    def parse_light_number_to_channels(self, number: str, subtype: str):
        """Parse light channels from number string."""
        if subtype == "gi":
            if self.machine_type == 'retro':  # translate matrix/map number to FAST GI number
                try:
                    number = fast_defines.RETRO_GI_MAP[str(number).upper()]
                except KeyError:
                    self.raise_config_error("Could not find GI {}".format(number), 3)
            else:
                number = self.convert_number_from_config(number)

            return [
                {
                    "number": number
                }
            ]
        if subtype == "matrix":
            if self.machine_type == 'retro':  # translate matrix number to FAST light num
                try:
                    number = fast_defines.RETRO_LIGHT_MAP[str(number).upper()]
                except KeyError:
                    self.raise_config_error("Could not find light {}".format(number), 4)
            else:
                number = self.convert_number_from_config(number)

            return [
                {
                    "number": number
                }
            ]
        if not subtype or subtype == "led":
            # if the LED number is in <channel> - <led> format, convert it to a
            # FAST hardware number
            if '-' in str(number):
                num = str(number).split('-')
                index = (int(num[0]) * 64) + int(num[1])
            else:
                index = int(number)
            return [
                {
                    "number": "{}-0".format(index)
                },
                {
                    "number": "{}-1".format(index)
                },
                {
                    "number": "{}-2".format(index)
                },
            ]

        raise AssertionError("Unknown subtype {}".format(subtype))

    def configure_dmd(self):
        """Configure a hardware DMD connected to a FAST controller."""
        if not self.dmd_connection:
            raise AssertionError("A request was made to configure a FAST DMD, "
                                 "but no connection to a DMD processor is "
                                 "available.")

        return FASTDMD(self.machine, self.dmd_connection.send)

    async def configure_segment_display(self, number: str, display_size: int, platform_settings) -> FASTSegmentDisplay:
        """Configure a segment display."""
        self.debug_log("Configuring FAST segment display.")
        del platform_settings
        del display_size
        if not self.seg_connection:
            raise AssertionError("A request was made to configure a FAST "
                                 "Segment Display but no connection is "
                                 "available.")

        display = FASTSegmentDisplay(int(number), self.seg_connection)
        return display

    @classmethod
    def get_coil_config_section(cls):
        """Return coil config section."""
        return "fast_coils"

    def validate_coil_section(self, driver, config):
        """Validate coil sections."""
        return config

    @classmethod
    def get_switch_config_section(cls):
        """Return switch config section."""
        return "fast_switches"

    def _check_switch_coil_combincation(self, switch, coil):
        switch_number = int(switch.hw_switch.number[0], 16)
        coil_number = int(coil.hw_driver.number, 16)

        # first 8 switches always work
        if 0 <= switch_number <= 7:
            return

        switch_index = 0
        coil_index = 0
        for board_obj in self.io_boards.values():
            # if switch and coil are on the same board we are fine
            if switch_index <= switch_number < switch_index + board_obj.switch_count and \
                    coil_index <= coil_number < coil_index + board_obj.driver_count:
                return
            coil_index += board_obj.driver_count
            switch_index += board_obj.switch_count

        raise AssertionError("Driver {} and switch {} are on different boards. Cannot apply rule!".format(
            coil.hw_driver.number, switch.hw_switch.number))

    def set_pulse_on_hit_and_release_rule(self, enable_switch, coil):
        """Set pulse on hit and release rule to driver."""
        self.debug_log("Setting Pulse on hit and release HW Rule. Switch: %s,"
                       "Driver: %s", enable_switch.hw_switch.number,
                       coil.hw_driver.number)

        self._check_switch_coil_combincation(enable_switch, coil)

        driver = coil.hw_driver

        cmd = '{}{},{},{},18,{},{},00,{},00'.format(
            driver.get_config_cmd(),
            coil.hw_driver.number,
            driver.get_control_for_cmd(enable_switch),
            enable_switch.hw_switch.number[0],
            Util.int_to_hex_string(coil.pulse_settings.duration),
            driver.get_pwm_for_cmd(coil.pulse_settings.power),
            driver.get_recycle_ms_for_cmd(coil.recycle, coil.pulse_settings.duration))

        enable_switch.hw_switch.configure_debounce(enable_switch.debounce)
        driver.set_autofire(cmd, coil.pulse_settings.duration, coil.pulse_settings.power, 0)

    def set_pulse_on_hit_and_release_and_disable_rule(self, enable_switch: SwitchSettings,
                                                      eos_switch: SwitchSettings, coil: DriverSettings,
                                                      repulse_settings: Optional[RepulseSettings]):
        """Set pulse on hit and release and disable rule on driver."""
        # Potential command from Dave:
        # Command
        # [DL/DN]:<DRIVER_ID>,<CONTROL>,<SWITCH_ID_ON>,<75>,<SWITCH_ID_OFF>,<Driver On Time1>,<Driver On Time2 X 100mS>,
        # <PWM2><Driver Rest Time><CR>#
        # SWITCH_ID_ON would be the flipper switch
        # SWITCH_ID_OFF would be the EOS switch.
        # So for the flipper, Driver On Time1 will = the maximum time the coil can be held on if the EOS fails.
        # Driver On Time2 X 100mS would not be used for a flipper, so set it to 0.
        # And PWM2 should be left on full 0xff unless you need less power for some reason.
        self.debug_log("Setting Pulse on hit and release with HW Rule. Switch:"
                       "%s, Driver: %s", enable_switch.hw_switch.number,
                       coil.hw_driver.number)

        self._check_switch_coil_combincation(enable_switch, coil)
        self._check_switch_coil_combincation(eos_switch, coil)

        driver = coil.hw_driver

        cmd = '{}{},{},{},75,{},{},00,{},{}'.format(
            driver.get_config_cmd(),
            coil.hw_driver.number,
            driver.get_control_for_cmd(enable_switch, eos_switch),
            enable_switch.hw_switch.number[0],
            eos_switch.hw_switch.number[0],
            Util.int_to_hex_string(coil.pulse_settings.duration),
            driver.get_pwm_for_cmd(coil.pulse_settings.power),
            driver.get_recycle_ms_for_cmd(coil.recycle, coil.pulse_settings.duration))

        enable_switch.hw_switch.configure_debounce(enable_switch.debounce)
        eos_switch.hw_switch.configure_debounce(eos_switch.debounce)
        driver.set_autofire(cmd, coil.pulse_settings.duration, coil.pulse_settings.power, 0)

    def set_pulse_on_hit_and_enable_and_release_and_disable_rule(self, enable_switch: SwitchSettings,
                                                                 eos_switch: SwitchSettings, coil: DriverSettings,
                                                                 repulse_settings: Optional[RepulseSettings]):
        """Set pulse on hit and enable and release and disable rule on driver."""
        self.warning_log("EOS cut-off rule will not work with FAST on single-wound coils. %s %s %s", enable_switch,
                         eos_switch, coil)
        self.set_pulse_on_hit_and_enable_and_release_rule(enable_switch, coil)

    def set_pulse_on_hit_rule(self, enable_switch: SwitchSettings, coil: DriverSettings):
        """Set pulse on hit rule on driver."""
        self.debug_log("Setting Pulse on hit and release HW Rule. Switch: %s,"
                       "Driver: %s", enable_switch.hw_switch.number,
                       coil.hw_driver.number)

        self._check_switch_coil_combincation(enable_switch, coil)

        driver = coil.hw_driver

        cmd = '{}{},{},{},10,{},{},00,00,{}'.format(
            driver.get_config_cmd(),
            coil.hw_driver.number,
            driver.get_control_for_cmd(enable_switch),
            enable_switch.hw_switch.number[0],
            Util.int_to_hex_string(coil.pulse_settings.duration),
            driver.get_pwm_for_cmd(coil.pulse_settings.power),
            driver.get_recycle_ms_for_cmd(coil.recycle, coil.pulse_settings.duration))

        enable_switch.hw_switch.configure_debounce(enable_switch.debounce)
        driver.set_autofire(cmd, coil.pulse_settings.duration, coil.pulse_settings.power, 0)

    def set_pulse_on_hit_and_enable_and_release_rule(self, enable_switch: SwitchSettings, coil: DriverSettings):
        """Set pulse on hit and enable and relase rule on driver."""
        self.debug_log("Setting Pulse on hit and enable and release HW Rule. "
                       "Switch: %s, Driver: %s",
                       enable_switch.hw_switch.number, coil.hw_driver.number)

        self._check_switch_coil_combincation(enable_switch, coil)

        driver = coil.hw_driver

        cmd = '{}{},{},{},18,{},{},{},{},00'.format(
            driver.get_config_cmd(),
            driver.number,
            driver.get_control_for_cmd(enable_switch),
            enable_switch.hw_switch.number[0],
            Util.int_to_hex_string(coil.pulse_settings.duration),
            driver.get_pwm_for_cmd(coil.pulse_settings.power),
            driver.get_hold_pwm_for_cmd(coil.hold_settings.power),
            driver.get_recycle_ms_for_cmd(coil.recycle, coil.pulse_settings.duration))

        enable_switch.hw_switch.configure_debounce(enable_switch.debounce)
        driver.set_autofire(cmd, coil.pulse_settings.duration, coil.pulse_settings.power, coil.hold_settings.power)

    def clear_hw_rule(self, switch, coil):
        """Clear a hardware rule.

        This is used if you want to remove the linkage between a switch and
        some driver activity. For example, if you wanted to disable your
        flippers (so that a player pushing the flipper buttons wouldn't cause
        the flippers to flip), you'd call this method with your flipper button
        as the *sw_num*.

        Args:
        ----
            switch: The switch whose rule you want to clear.
            coil: The coil whose rule you want to clear.

        """
        self.debug_log("Clearing HW Rule for switch: %s, coils: %s",
                       switch.hw_switch.number, coil.hw_driver.number)

        # TODO: check that the rule is switch + coil and not another switch + this coil

        driver = coil.hw_driver

        driver.clear_autofire(driver.get_config_cmd(), driver.number)

    def receive_bootloader(self, msg, remote_processor):
        """Process bootloader message."""
        self.debug_log("Got Bootloader message: %s from", msg, remote_processor)
        ignore_rgb = self.config['ignore_rgb_crash'] and \
            remote_processor == self.rgb_connection.remote_processor
        if msg in ('00', '02'):
            action = "Ignoring RGB crash and continuing play." if ignore_rgb else "MPF will exit now."
            self.error_log("The FAST %s processor rebooted. Unfortunately, that means that it lost all its state "
                           "(such as hardware rules or switch configs). This is likely caused by an unstable "
                           "power supply but it might also be a firmware bug. %s", remote_processor, action)
            if ignore_rgb:
                self.machine.events.post("fast_rgb_rebooted", msg=msg)
                return
            self.machine.stop("FAST {} rebooted during game".format(remote_processor))<|MERGE_RESOLUTION|>--- conflicted
+++ resolved
@@ -280,32 +280,8 @@
         """
         ports = None
         if self.config['ports'][0] == "autodetect":
-<<<<<<< HEAD
             ports = autodetect_fast_ports(self.machine_type)
-            if ports is None:
-                raise AssertionError("Unable to autodetect any FAST ports.")
             self.debug_log("Autodetect for machine type %s found ports! %s", self.machine_type, ports)
-=======
-            devices = [port.device for port in serial.tools.list_ports.comports()]
-            # Look for four devices with sequential tails of 0-3 or A-D
-            seqs = (("0", "1", "2", "3"), ("A", "B", "C", "D"))
-            for d in devices:
-                for seq in seqs:
-                    if d[-1] == seq[0]:
-                        root = d[:-1]
-                        if "{}{}".format(root, seq[1]) in devices and \
-                           "{}{}".format(root, seq[2]) in devices and \
-                           "{}{}".format(root, seq[3]) in devices:
-                            ports = ("{}{}".format(root, seq[1]), "{}{}".format(root, seq[2]))
-                            self.debug_log("Autodetect found ports! {}".format(ports))
-                            break
-                # If ports were found, skip the rest of the devices
-                if ports:
-                    break
-            if not ports:
-                raise MpfRuntimeError("Unable to auto-detect FAST hardware from available devices: {}".format(
-                                      ", ".join(devices)), 2, self.log.name)
->>>>>>> 85c79a46
         else:
             ports = self.config['ports']
 

"""Fast serial communicator."""
import asyncio
from distutils.version import StrictVersion

from mpf.core.utility_functions import Util

from mpf.platforms.base_serial_communicator import BaseSerialCommunicator
from mpf.platforms.fast.fast_defines import RETRO_CONFIGS

# Minimum firmware versions needed for this module
from mpf.platforms.fast.fast_io_board import FastIoBoard

DMD_MIN_FW = '0.88'
NET_MIN_FW = '0.88'
RGB_MIN_FW = '0.87'
IO_MIN_FW = '0.87'
SEG_MIN_FW = '0.10'

RETRO_ID = 'FP-SBI-0095-3'
RETRO_MIN_FW = '1.15'

# DMD_LATEST_FW = '0.88'
# NET_LATEST_FW = '0.90'
# RGB_LATEST_FW = '0.88'
# IO_LATEST_FW = '0.89'


class FastSerialCommunicator(BaseSerialCommunicator):

    """Handles the serial communication to the FAST platform."""

    ignored_messages = ['RX:P',  # RGB Pass
                        'SN:P',  # Network Switch pass
                        'SL:P',  # Local Switch pass
                        'LX:P',  # Lamp pass
                        'PX:P',  # Segment pass
                        'DN:P',  # Network driver pass
                        'DL:P',  # Local driver pass
                        'XX:F',  # Unrecognized command?
                        'R1:F',
                        'L1:P',
                        'GI:P',
                        'TL:P',
                        'TN:P',
                        'XO:P',  # Servo/Daughterboard Pass
                        'XX:U',
                        'XX:N'
                        ]

    __slots__ = ["dmd", "remote_processor", "remote_model", "remote_firmware", "remote_config", "max_messages_in_flight",
                 "messages_in_flight", "ignored_messages_in_flight", "send_ready", "write_task", "received_msg",
                 "send_queue"]

    def __init__(self, platform, port, baud):
        """Initialise communicator.

        Args:
        ----
            platform(mpf.platforms.fast.fast.HardwarePlatform): the fast hardware platform
            port: serial port
            baud: baud rate
        """
        self.dmd = False

        self.remote_processor = None
        self.remote_model = None
        self.remote_config = None
        self.remote_firmware = 0.0
        self.max_messages_in_flight = 10
        self.messages_in_flight = 0
        self.ignored_messages_in_flight = {b'-N', b'/N', b'/L', b'-L'}

        self.send_ready = asyncio.Event()
        self.send_ready.set()
        self.write_task = None

        self.received_msg = b''

        self.send_queue = asyncio.Queue()

        super().__init__(platform, port, baud)

    def stop(self):
        """Stop and shut down this serial connection."""
        self.write_task.cancel()
        super().stop()

    async def _read_with_timeout(self, timeout):
        msg_raw = await asyncio.wait([self.readuntil(b'\r')], timeout=timeout)
        if not msg_raw[0]:
            msg_raw[1].pop().cancel()
            return ""
        element = msg_raw[0].pop()
        return (await element).decode()

    async def _identify_connection(self):
        """Identify which processor this serial connection is talking to."""
        # keep looping and wait for an ID response

        msg = ''

        # send enough dummy commands to clear out any buffers on the FAST
        # board that might be waiting for more commands
        self.writer.write(((' ' * 256 * 4) + '\r').encode())

        while True:
            self.platform.debug_log("Sending 'ID:' command to port '%s'",
                                    self.port)
            self.writer.write('ID:\r'.encode())
            msg = await self._read_with_timeout(.5)

            # ignore XX replies here.
            while msg.startswith('XX:'):
                msg = await self._read_with_timeout(.5)

            if msg.startswith('ID:'):
                break

            await asyncio.sleep(.5)

        # examples of ID responses
        # ID:DMD FP-CPU-002-1 00.87
        # ID:NET FP-CPU-002-2 00.85
        # ID:RGB FP-CPU-002-2 00.85

<<<<<<< HEAD
        board_id = msg[3:].split()
        # FAST Retro doesn't provide a remote_processor value, but it behaves like a NET
        if board_id[0] == RETRO_ID:
            self.remote_processor = 'NET'
            self.remote_firmware = board_id[1]

            # Query the board for its build configuration
            while True:
                self.writer.write('IF:\r'.encode())
                msg = await self._read_with_timeout(0.5)
                 # ignore XX replies here.
                while msg.startswith('XX:'):
                    msg = await self._read_with_timeout(.5)

                if msg.startswith('IF:'):
                    break

                await asyncio.sleep(.5, loop=self.machine.clock.loop)
            self.platform.log.debug("Found retro board configuration: %s", msg)
            self.remote_model, self.remote_config = msg[3:].split(' Config:')
        else:
            self.remote_processor, self.remote_model, self.remote_firmware = board_id
=======
        self.remote_processor, self.remote_model, self.remote_firmware = (
            msg[3:].split())
>>>>>>> 5eb7ff72

        self.platform.log.info("Connected! Processor: %s, "
                               "Board Type: %s, Firmware: %s",
                               self.remote_processor, self.remote_model,
                               self.remote_firmware)

        self.machine.variables.set_machine_var("fast_{}_firmware".format(self.remote_processor.lower()),
                                               self.remote_firmware)
        '''machine_var: fast_(x)_firmware

        desc: Holds the version number of the firmware for the processor on
        the FAST Pinball controller that's connected. The "x" is replaced with
        either "dmd", "net", or "rgb", one for each processor that's attached.
        '''

        self.machine.variables.set_machine_var("fast_{}_model".format(self.remote_processor.lower()), self.remote_model)

        '''machine_var: fast_(x)_model

        desc: Holds the model number of the board for the processor on
        the FAST Pinball controller that's connected. The "x" is replaced with
        either "dmd", "net", or "rgb", one for each processor that's attached.
        '''

        if self.remote_processor == 'DMD':
            min_version = DMD_MIN_FW
            # latest_version = DMD_LATEST_FW
            self.dmd = True
            self.max_messages_in_flight = self.platform.config['dmd_buffer']
            self.platform.debug_log("Setting DMD buffer size: %s",
                                    self.max_messages_in_flight)
        elif self.remote_processor == 'NET':
            min_version = RETRO_MIN_FW if self.remote_config else NET_MIN_FW
            # latest_version = NET_LATEST_FW
            self.max_messages_in_flight = self.platform.config['net_buffer']
            self.platform.debug_log("Setting NET buffer size: %s",
                                    self.max_messages_in_flight)
        elif self.remote_processor == 'RGB':
            min_version = RGB_MIN_FW
            # latest_version = RGB_LATEST_FW
            self.max_messages_in_flight = self.platform.config['rgb_buffer']
            self.platform.debug_log("Setting RGB buffer size: %s",
                                    self.max_messages_in_flight)
        elif self.remote_processor == 'SEG':
            min_version = SEG_MIN_FW
            # latest_version = SEG_LATEST_FW
            self.max_messages_in_flight = self.platform.config['segment_buffer']
            self.platform.debug_log("Setting SEG buffer size: %s",
                                    self.max_messages_in_flight)
        else:
            raise AttributeError("Unrecognized FAST processor type: {}".format(self.remote_processor))

        if StrictVersion(min_version) > StrictVersion(self.remote_firmware):
            raise AssertionError('Firmware version mismatch. MPF requires'
                                 ' the {} processor to be firmware {}, but yours is {}'.
                                 format(self.remote_processor, min_version, self.remote_firmware))

        if self.remote_processor == 'NET' and (self.platform.machine_type == 'fast' or self.platform.machine_type == 'retro'):
            await self.query_fast_io_boards()

        self.platform.register_processor_connection(self.remote_processor, self)

        self.write_task = self.machine.clock.loop.create_task(self._socket_writer())
        self.write_task.add_done_callback(Util.raise_exceptions)

    async def reset_net_cpu(self):
        """Reset the NET CPU."""
        self.platform.debug_log('Resetting NET CPU.')
        self.writer.write('BR:\r'.encode())
        msg = ''
        while msg != 'BR:P\r' and not msg.endswith('!B:02\r'):
            msg = (await self.readuntil(b'\r')).decode()
            self.platform.debug_log("Got: {}".format(msg))

    async def query_fast_io_boards(self):
        """Query the NET processor to see if any FAST IO boards are connected.

        If so, queries the IO boards to log them and make sure they're the  proper firmware version.
        """
        # reset CPU early
        try:
            await asyncio.wait_for(self.reset_net_cpu(), 5)
        except asyncio.TimeoutError:
            self.platform.warning_log("Reset of NET CPU failed. This might be a firmware bug in your version.")
        else:
            self.platform.debug_log("Reset successful")

        await asyncio.sleep(.5)

        self.platform.debug_log('Reading all switches.')
        self.writer.write('SA:\r'.encode())
        msg = ''
        while not msg.startswith('SA:'):
            msg = (await self.readuntil(b'\r')).decode()
            if not msg.startswith('SA:'):
                self.platform.log.warning("Parsing SA, Got unexpected message from FAST: {}".format(msg))

        self.platform.process_received_message(msg, "NET")
        self.platform.debug_log('Querying FAST IO boards...')

        firmware_ok = True

        if RETRO_CONFIGS.get(self.remote_model):
            # TODO: Move the config defines to the firmware an extract via serial query
            node_id, drivers, switches = RETRO_CONFIGS[self.remote_model].values()
            self.platform.register_io_board(FastIoBoard(
                int(node_id,16),
                self.remote_model,
                self.remote_firmware,
                int(switches, 16),
                int(drivers, 16))
            )

            self.platform.debug_log('Fast Retro Board {0}: Model: {1}, '
                                    'Firmware: {2}, Switches: {3}, '
                                    'Drivers: {4}'.format(node_id,
                                                          self.remote_model,
                                                          self.remote_firmware,
                                                          int(switches, 16),
                                                          int(drivers, 16)))

            return

        for board_id in range(128):
            self.writer.write('NN:{:02X}\r'.format(board_id).encode())
            msg = ''
            while not msg.startswith('NN:'):
                msg = (await self.readuntil(b'\r')).decode()
                if not msg.startswith('NN:'):
                    self.platform.debug_log("Querying IO Boards, Got unexpected message from FAST: {}".format(msg))

            if msg == 'NN:F\r':
                break

            node_id, model, fw, dr, sw, _, _, _, _, _, _ = msg.split(',')
            node_id = node_id[3:]

            model = model.strip('\x00')

            # Iterate as many boards as possible
            if not model or model == '!Node Not Found!':
                break

            self.platform.register_io_board(FastIoBoard(int(node_id, 16), model, fw, int(sw, 16), int(dr, 16)))

            self.platform.debug_log('Fast IO Board {0}: Model: {1}, '
                                    'Firmware: {2}, Switches: {3}, '
                                    'Drivers: {4}'.format(node_id,
                                                          model, fw,
                                                          int(sw, 16),
                                                          int(dr, 16)))

            if StrictVersion(IO_MIN_FW) > str(fw):
                self.platform.log.critical("Firmware version mismatch. MPF "
                                           "requires the IO boards to be firmware {0}, but "
                                           "your Board {1} ({2}) is v{3}".format(IO_MIN_FW, node_id, model, fw))
                firmware_ok = False

        if not firmware_ok:
            raise AssertionError("Exiting due to IO board firmware mismatch")

    def send(self, msg):
        """Send a message to the remote processor over the serial connection.

        Args:
        ----
            msg: String of the message you want to send. THe <CR> character will
                be added automatically.

        """
        self.send_queue.put_nowait(msg)

    def _send(self, msg):
        debug = self.platform.config['debug']
        if self.dmd:
            self.writer.write(b'BM:' + msg)
            if debug:
                self.platform.log.debug("Send: %s", "".join(" 0x%02x" % b for b in msg))

        else:
            self.messages_in_flight += 1
            if self.messages_in_flight > self.max_messages_in_flight:
                self.send_ready.clear()

                self.log.debug("Enabling Flow Control for %s connection. "
                               "Messages in flight: %s, Max setting: %s",
                               self.remote_processor,
                               self.messages_in_flight,
                               self.max_messages_in_flight)

            self.writer.write(msg.encode() + b'\r')
            if debug and msg[0:2] != "WD":
                self.platform.log.debug("Send: %s", msg)

    async def _socket_writer(self):
        while True:
            msg = await self.send_queue.get()
            try:
                await asyncio.wait_for(self.send_ready.wait(), 1.0)
            except asyncio.TimeoutError:
                self.log.warning("Port %s was blocked for more than 1s. Reseting send queue! If this happens "
                                 "frequently report a bug!", self.port)
                self.messages_in_flight = 0
                self.send_ready.set()

            self._send(msg)

    def __repr__(self):
        """Return str representation."""
        return "{} ({})".format(self.port, self.remote_processor)

    def _parse_msg(self, msg):
        self.received_msg += msg

        while True:
            pos = self.received_msg.find(b'\r')

            # no more complete messages
            if pos == -1:
                break

            msg = self.received_msg[:pos]
            self.received_msg = self.received_msg[pos + 1:]

            if msg[:2] not in self.ignored_messages_in_flight:

                self.messages_in_flight -= 1
                if self.messages_in_flight <= self.max_messages_in_flight or not self.read_task:
                    self.send_ready.set()
                if self.messages_in_flight < 0:
                    self.log.warning("Port %s received more messages than "
                                     "were sent! Resetting!",
                                     self.remote_processor)
                    self.messages_in_flight = 0

            if not msg:
                continue

            if msg.decode() not in self.ignored_messages:
                self.platform.process_received_message(msg.decode(), self.remote_processor)<|MERGE_RESOLUTION|>--- conflicted
+++ resolved
@@ -123,7 +123,6 @@
         # ID:NET FP-CPU-002-2 00.85
         # ID:RGB FP-CPU-002-2 00.85
 
-<<<<<<< HEAD
         board_id = msg[3:].split()
         # FAST Retro doesn't provide a remote_processor value, but it behaves like a NET
         if board_id[0] == RETRO_ID:
@@ -146,10 +145,6 @@
             self.remote_model, self.remote_config = msg[3:].split(' Config:')
         else:
             self.remote_processor, self.remote_model, self.remote_firmware = board_id
-=======
-        self.remote_processor, self.remote_model, self.remote_firmware = (
-            msg[3:].split())
->>>>>>> 5eb7ff72
 
         self.platform.log.info("Connected! Processor: %s, "
                                "Board Type: %s, Firmware: %s",

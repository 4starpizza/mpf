"""Contains the MachineController base class"""
# machine.py
# Mission Pinball Framework
# Written by Brian Madden & Gabe Knuth
# Released under the MIT License. (See license info at the end of this file.)

# Documentation and more info at http://missionpinball.com/mpf

import pickle
import logging
import os
import time
import sys
import queue

import errno

from mpf.system import *
from mpf.system.config import Config, CaseInsensitiveDict
from mpf.system.device_manager import DeviceCollection
from mpf.system.tasks import Task, DelayManager, DelayManagerRegistry
from mpf.system.data_manager import DataManager
from mpf.system.timing import Timing
from mpf.system.assets import AssetManager
from mpf.system.utility_functions import Util
from mpf.system.file_manager import FileManager
import version


class MachineController(object):
    """Base class for the Machine Controller object.

    The machine controller is the main entity of the entire framework. It's the
    main part that's in charge and makes things happen.

    Args:
        options: Dictionary of options the machine controller uses to configure
            itself.

    Attributes:
        options: A dictionary of options built from the command line options
            used to launch mpf.py.
        config: A dictionary of machine's configuration settings, merged from
            various sources.
        done: Boolean. Set to True and MPF exits.
        machine_path: The root path of this machine_files folder
        display:
        plugins:
        scriptlets:
        platform:
        events:
    """
    def __init__(self, options):
        self.options = options
        self.log = logging.getLogger("Machine")
        self.log.info("Mission Pinball Framework v%s", version.__version__)
        self.log.debug("Command line arguments: {}".format(self.options))
        self.verify_system_info()

        self.loop_start_time = 0
        self.tick_num = 0
        self.done = False
        self.machine_path = None  # Path to this machine's folder root
        self.monitors = dict()
        self.plugins = list()
        self.scriptlets = list()
        self.modes = DeviceCollection(self, 'modes', None)
        self.asset_managers = dict()
        self.game = None
        self.active_debugger = dict()
        self.machine_vars = CaseInsensitiveDict()
        self.machine_var_monitor = False
        self.machine_var_data_manager = None

        self.flag_bcp_reset_complete = False
        self.asset_loader_complete = False

        self.delayRegistry = DelayManagerRegistry()
        self.delay = DelayManager(self.delayRegistry)

        self.crash_queue = queue.Queue()
        Task.create(self._check_crash_queue)

        FileManager.init()
        self.config = dict()
        self._load_mpf_config()
        self._set_machine_path()
        self._load_machine_config()

        self.configure_debugger()

        self.hardware_platforms = dict()
        self.default_platform = None

        if not self.options['force_platform']:
            for section, platform in self.config['hardware'].items():
                if platform.lower() != 'default' and section != 'driverboards':
                        self.add_platform(platform)
            self.set_default_platform(self.config['hardware']['platform'])

        else:
            self.add_platform(self.options['force_platform'])
            self.set_default_platform(self.options['force_platform'])

        # Do this here so there's a credit_string var even if they're not using
        # the credits mode
        try:
            credit_string = self.config['credits']['free_play_string']
        except KeyError:
            credit_string = 'FREE PLAY'

        self.create_machine_var('credits_string', credit_string, silent=True)

        self._load_system_modules()

        # This is called so hw platforms have a change to register for events,
        # and/or anything else they need to do with system modules since
        # they're not set up yet when the hw platforms are constructed.
        for platform in list(self.hardware_platforms.values()):
            platform.initialize()

        self.validate_machine_config_section('machine')
        self.validate_machine_config_section('timing')
        self.validate_machine_config_section('hardware')
        self.validate_machine_config_section('game')

        self._register_system_events()
        self._load_machine_vars()
        self.events.post("init_phase_1")
        self.events._process_event_queue()
        self.events.post("init_phase_2")
        self.events._process_event_queue()
        self._load_plugins()
        self.events.post("init_phase_3")
        self.events._process_event_queue()
        self._load_scriptlets()
        self.events.post("init_phase_4")
        self.events._process_event_queue()
        self.events.post("init_phase_5")
        self.events._process_event_queue()
        self.reset()

    def validate_machine_config_section(self, section):
        if section not in self.config['config_validator']:
            return

        if section not in self.config:
            self.config[section] = dict()

        self.config[section] = self.config_processor.process_config2(
            section, self.config[section], section)

    def _register_system_events(self):
        self.events.add_handler('shutdown', self.power_off)
        self.events.add_handler(self.config['mpf']['switch_tag_event'].
                                replace('%', 'shutdown'), self.power_off)
        self.events.add_handler('quit', self.quit)
        self.events.add_handler(self.config['mpf']['switch_tag_event'].
                                replace('%', 'quit'), self.quit)
        self.events.add_handler('timer_tick', self._loading_tick)

    def _load_machine_vars(self):
        self.machine_var_data_manager = DataManager(self, 'machine_vars')

        current_time = time.time()

        for name, settings in (
                iter(self.machine_var_data_manager.get_data().items())):

            if ('expire' in settings and settings['expire'] and
                    settings['expire'] < current_time):

                settings['value'] = 0

            self.create_machine_var(name=name, value=settings['value'])

    def _check_crash_queue(self):
        try:
            crash = self.crash_queue.get(block=False)
        except queue.Empty:
            yield 1000
        else:
            self.log.critical("MPF Shutting down due to child thread crash")
            self.log.critical("Crash details: %s", crash)
            self.done = True

    def _load_mpf_config(self):
        self.config = Config.load_config_file(self.options['mpfconfigfile'])

    def _set_machine_path(self):
        # If the machine folder value passed starts with a forward or
        # backward slash, then we assume it's from the mpf root. Otherwise we
        # assume it's in the mpf/machine_files folder
        if (self.options['machine_path'].startswith('/') or
                self.options['machine_path'].startswith('\\')):
            machine_path = self.options['machine_path']
        else:
            machine_path = os.path.join(self.config['mpf']['paths']
                                        ['machine_files'],
                                        self.options['machine_path'])

        self.machine_path = os.path.abspath(machine_path)
        self.log.debug("Machine path: {}".format(self.machine_path))

        # Add the machine folder to sys.path so we can import modules from it
        sys.path.append(self.machine_path)

    def _load_machine_config(self):
        if self.options['rebuild_cache']:
            load_from_cache = False
        else:
            try:
                if self._get_latest_config_mod_time() > os.path.getmtime(os.path.join(
                        self.machine_path, '_cache', '{}_config.p'.
                        format('-'.join(self.options['configfile'])))):
                    load_from_cache = False  # config is newer
                else:
                    load_from_cache = True  # cache is newer

            except OSError as exception:
                if exception.errno != errno.ENOENT:
                    raise  # some unknown error?
                else:
                    load_from_cache = False  # cache file doesn't exist

        config_loaded = False
        if load_from_cache:
            config_loaded = self._load_config_from_cache()

        if not config_loaded:
            self._load_config_from_files()

    def _load_config_from_files(self):
        self.log.info("Loading config from original files")
        for num, config_file in enumerate(self.options['configfile']):

            if not (config_file.startswith('/') or
                    config_file.startswith('\\')):

                config_file = os.path.join(self.machine_path,
                    self.config['mpf']['paths']['config'], config_file)

            self.log.info("Machine config file #%s: %s", num+1, config_file)

            self.config = Util.dict_merge(self.config,
                Config.load_config_file(config_file))

        self._cache_config()

    def _load_config_from_cache(self):
        self.log.info("Loading cached config: {}".format(
            os.path.join(self.machine_path, '_cache',
            '{}_config.p'.format('-'.join(self.options['configfile'])))))

        with open(os.path.join(
                self.machine_path, '_cache', '{}_config.p'.
                format('-'.join(self.options['configfile']))), 'r') as f:

            try:
                self.config = pickle.load(f)

            except:
                self.log.warning("Could not load config from cache")
                return False

            return True

    def _get_latest_config_mod_time(self):

        latest_time = 0.0

        for root, dirs, files in os.walk(
                os.path.join(self.machine_path, 'config')):
            for name in files:
                if not name.startswith('.'):
                    if os.path.getmtime(os.path.join(root, name)) > latest_time:
                        latest_time = os.path.getmtime(os.path.join(root, name))

            for name in dirs:
                if not name.startswith('.'):
                    if os.path.getmtime(os.path.join(root, name)) > latest_time:
                        latest_time = os.path.getmtime(os.path.join(root, name))

        return latest_time

    def _cache_config(self):

        try:
            os.makedirs(os.path.join(self.machine_path, '_cache'))
        except OSError as exception:
            if exception.errno != errno.EEXIST:
                raise

        with open(os.path.join(
                self.machine_path, '_cache', '{}_config.p'.
                format('-'.join(self.options['configfile']))),
                'wb') as f:
            pickle.dump(self.config, f)
            self.log.info('Config file cache created: {}'.format(os.path.join(
                self.machine_path, '_cache', '{}_config.p'.
                format('-'.join(self.options['configfile'])))))

    def verify_system_info(self):
        """Dumps information about the Python installation to the log.

        Information includes Python version, Python executable, platform, and
        system architecture.

        """
        python_version = sys.version_info

        if python_version[0] != 3:
            self.log.error("Incorrect Python version. MPF requires Python 3."
                           "x. You have Python %s.%s.%s.", python_version[0],
                           python_version[1], python_version[2])
            sys.exit()

        self.log.debug("Python version: %s.%s.%s", python_version[0],
                      python_version[1], python_version[2])
        self.log.debug("Platform: %s", sys.platform)
        self.log.debug("Python executable location: %s", sys.executable)
        self.log.debug("32-bit Python? %s", sys.maxsize < 2**32)

    def _load_system_modules(self):
        self.log.info("Loading system modules...")
<<<<<<< HEAD
        for name, module in self.config['mpf']['system_modules'].iteritems():
=======
        for name, module in self.config['mpf']['system_modules'].items():
>>>>>>> 673e3496
            self.log.debug("Loading '%s' system module", module)
            m = self.string_to_class(module)(self)
            setattr(self, name, m)

    def _load_plugins(self):
        self.log.info("Loading plugins...")

        # TODO: This should be cleaned up. Create a Plugins superclass and
        # classmethods to determine if the plugins should be used.

        for plugin in Util.string_to_list(
                self.config['mpf']['plugins']):


            self.log.debug("Loading '%s' plugin", plugin)

            pluginObj = self.string_to_class(plugin)(self)
            self.plugins.append(pluginObj)

    def _load_scriptlets(self):
        if 'scriptlets' in self.config:
            self.config['scriptlets'] = self.config['scriptlets'].split(' ')

            self.log.info("Loading scriptlets...")

            for scriptlet in self.config['scriptlets']:

                self.log.debug("Loading '%s' scriptlet", scriptlet)

                i = __import__(self.config['mpf']['paths']['scriptlets'] + '.'
                               + scriptlet.split('.')[0], fromlist=[''])

                self.scriptlets.append(getattr(i, scriptlet.split('.')[1])
                                       (machine=self,
                                        name=scriptlet.split('.')[1]))

    def _prepare_to_reset(self):
        pass

        # wipe all event handlers

    def reset(self):
        """Resets the machine.

        This method is safe to call. It essentially sets up everything from
        scratch without reloading the config files and assets from disk. This
        method is called after a game ends and before attract mode begins.

        Note: This method is not yet implemented.

        """
        self.events.post('Resetting...')
        self.events._process_event_queue()
        self.events.post('machine_reset_phase_1')
        self.events._process_event_queue()
        self.events.post('machine_reset_phase_2')
        self.events._process_event_queue()
        self.events.post('machine_reset_phase_3')
        self.events._process_event_queue()
        self.log.debug('Reset Complete')

    def add_platform(self, name):
        """Makes an additional hardware platform interface available to MPF.

        Args:
            name: String name of the platform to add. Must match the name of a
                platform file in the mpf/platforms folder (without the .py
                extension).

        """

        if name not in self.hardware_platforms:
            hardware_platform = __import__('mpf.platform.%s' % name,
                                           fromlist=["HardwarePlatform"])

            self.hardware_platforms[name] = (
                hardware_platform.HardwarePlatform(self))

    def set_default_platform(self, name):
        """Sets the default platform which is used if a device class-specific or
        device-specific platform is not specified. The default platform also
        controls whether a platform timer or MPF's timer is used.

        Args:
            name: String name of the platform to set to default.

        """
        try:
            self.default_platform = self.hardware_platforms[name]
            self.log.debug("Setting default platform to '%s'", name)
        except KeyError:
            self.log.error("Cannot set default platform to '%s', as that's not"
                           " a currently active platform", name)

    def string_to_class(self, class_string):
        """Converts a string like mpf.system.events.EventManager into a python
        class.

        Args:
            class_string(str): The input string

        Returns:
            A reference to the python class object

        This function came from here:
        http://stackoverflow.com/questions/452969/
        does-python-have-an-equivalent-to-java-class-forname

        """
        parts = class_string.split('.')
        module = ".".join(parts[:-1])
        m = __import__(module)
        for comp in parts[1:]:
            m = getattr(m, comp)
        return m

    def register_monitor(self, monitor_class, monitor):
        """Registers a monitor.

        Args:
            monitor_class: String name of the monitor class for this monitor
                that's being registered.
            monitor: String name of the monitor.

        MPF uses monitors to allow components to monitor certain internal
        elements of MPF.

        For example, a player variable monitor could be setup to be notified of
        any changes to a player variable, or a switch monitor could be used to
        allow a plugin to be notified of any changes to any switches.

        The MachineController's list of registered monitors doesn't actually
        do anything. Rather it's a dictionary of sets which the monitors
        themselves can reference when they need to do something. We just needed
        a central registry of monitors.

        """
        if monitor_class not in self.monitors:
            self.monitors[monitor_class] = set()

        self.monitors[monitor_class].add(monitor)

    def run(self):
        """Starts the main machine run loop."""
        self.log.debug("Starting the main run loop.")

        self.default_platform.timer_initialize()

        self.loop_start_time = time.time()

        if self.default_platform.features['hw_timer']:
            self.default_platform.run_loop()
        else:
            self._mpf_timer_run_loop()

    def _mpf_timer_run_loop(self):
        #Main machine run loop with when the default platform interface
        #specifies the MPF should control the main timer

        start_time = time.time()
        loops = 0
        secs_per_tick = timing.Timing.secs_per_tick
        sleep_sec = self.config['timing']['hw_thread_sleep_ms'] / 1000.0

        self.default_platform.next_tick_time = time.time()

        try:
            while self.done is False:
                time.sleep(sleep_sec)
                self.default_platform.tick()
                loops += 1
                if self.default_platform.next_tick_time <= time.time():  # todo change this
                    self.timer_tick()
                    self.default_platform.next_tick_time += secs_per_tick

        except KeyboardInterrupt:
            pass

        self.log_loop_rate()
        self._platform_stop()

        try:
            self.log.info("Hardware loop rate: %s Hz",
                          round(loops / (time.time() - start_time), 2))
        except ZeroDivisionError:
            self.log.info("Hardware loop rate: 0 Hz")

    def timer_tick(self):
        """Called to "tick" MPF at a rate specified by the machine Hz setting.

        This method is called by the MPF run loop or the platform run loop,
        depending on the platform. (Some platforms drive the loop, and others
        let MPF drive.)

        """
        self.tick_num += 1  # used to calculate the loop rate when MPF exits
        self.timing.timer_tick()  # notifies the timing module
        self.events.post('timer_tick')  # sends the timer_tick system event
        tasks.Task.timer_tick()  # notifies tasks
        self.delayRegistry.timer_tick(self)
        self.events._process_event_queue()

    def _platform_stop(self):
        for platform in list(self.hardware_platforms.values()):
            platform.stop()

    def power_off(self):
        """Attempts to perform a power down of the pinball machine and ends MPF.

        This method is not yet implemented.
        """
        pass

    def quit(self):
        """Performs a graceful exit of MPF."""
        self.log.info("Shutting down...")
        self.events.post('shutdown')
        self.events._process_event_queue()
        self.done = True

    def log_loop_rate(self):
        self.log.info("Target MPF loop rate: %s Hz", timing.Timing.HZ)

        try:
            self.log.info("Actual MPF loop rate: %s Hz",
                          round(self.tick_num /
                                (time.time() - self.loop_start_time), 2))
        except ZeroDivisionError:
            self.log.info("Actual MPF loop rate: 0 Hz")

    def _loading_tick(self):
        if not self.asset_loader_complete:

            if AssetManager.loader_queue.qsize():
                self.log.debug("Holding Attract start while MPF assets load. "
                               "Remaining: %s",
                               AssetManager.loader_queue.qsize())
                self.bcp.bcp_trigger('assets_to_load',
                     total=AssetManager.total_assets,
                     remaining=AssetManager.loader_queue.qsize())
            else:
                self.bcp.bcp_trigger('assets_to_load',
                     total=AssetManager.total_assets,
                     remaining=0)
                self.asset_loader_complete = True

        elif self.bcp.active_connections and not self.flag_bcp_reset_complete:
            if self.tick_num % Timing.HZ == 0:
                self.log.info("Waiting for BCP reset_complete...")

        else:
            self.log.debug("Asset loading complete")
            self._reset_complete()

    def bcp_reset_complete(self):
        self.flag_bcp_reset_complete = True

    def _reset_complete(self):
        self.log.debug('Reset Complete')
        self.events.post('reset_complete')
        self.events.remove_handler(self._loading_tick)

    def configure_debugger(self):
        pass

    def get_debug_status(self, debug_path):

        if (self.options['loglevel'] > 10 or
                    self.options['consoleloglevel'] > 10):
            return True

        class_, module = debug_path.split('|')

        try:
            if module in self.active_debugger[class_]:
                return True
            else:
                return False
        except KeyError:
            return False

    def set_machine_var(self, name, value, force_events=False):
        """Sets the value of a machine variable.

        Args:
            name: String name of the variable you're setting the value for.
            value: The value you're setting. This can be any Type.
            force_events: Boolean which will force the event posting, the
                machine monitor callback, and writing the variable to disk (if
                it's set to persist). By default these things only happen if
                the new value is different from the old value.

        """
        if name not in self.machine_vars:
            self.log.warning("Received request to set machine_var '%s', but "
                             "that is not a valid machine_var.", name)
            return

        prev_value = self.machine_vars[name]['value']
        self.machine_vars[name]['value'] = value

        try:
            change = value-prev_value
        except TypeError:
            if prev_value != value:
                change = True
            else:
                change = False

        if change or force_events:

            if self.machine_vars[name]['persist'] and self.config['mpf']['save_machine_vars_to_disk']:
                disk_var = CaseInsensitiveDict()
                disk_var['value'] = value

                if self.machine_vars[name]['expire_secs']:
                    disk_var['expire'] = (time.time() +
                        self.machine_vars[name]['expire_secs'])

                self.machine_var_data_manager.save_key(name, disk_var)

            self.log.debug("Setting machine_var '%s' to: %s, (prior: %s, "
                           "change: %s)", name, value, prev_value,
                           change)
            self.events.post('machine_var_' + name,
                                     value=value,
                                     prev_value=prev_value,
                                     change=change)

            if self.machine_var_monitor:
                for callback in self.monitors['machine_vars']:
                    callback(name=name, value=value,
                             prev_value=prev_value, change=change)

    def get_machine_var(self, name):
        """Returns the value of a machine variable.

        Args:
            name: String name of the variable you want to get that value for.

        Returns:
            The value of the variable if it exists, or None if the variable
            does not exist.

        """
        try:
            return self.machine_vars[name]['value']
        except KeyError:
            return None

    def is_machine_var(self, name):
        if name in self.machine_vars:
            return True
        else:
            return False

    def create_machine_var(self, name, value=0, persist=False,
                           expire_secs=None, silent=False):
        """Creates a new machine variable:

        Args:
            name: String name of the variable.
            value: The value of the variable. This can be any Type.
            persist: Boolean as to whether this variable should be saved to
                disk so it's available the next time MPF boots.
            expire_secs: Optional number of seconds you'd like this variable
                to persist on disk for. When MPF boots, if the expiration time
                of the variable is in the past, it will be loaded with a value
                of 0. For example, this lets you write the number of credits on
                the machine to disk to persist even during power off, but you
                could set it so that those only stay persisted for an hour.

        """
        var = CaseInsensitiveDict()

        var['value'] = value
        var['persist'] = persist
        var['expire_secs'] = expire_secs

        self.machine_vars[name] = var

        if not silent:
            self.set_machine_var(name, value, force_events=True)

    def remove_machine_var(self, name):
        """Removes a machine variable by name. If this variable persists to
        disk, it will remove it from there too.

        Args:
            name: String name of the variable you want to remove.

        """
        try:
            del self.machine_vars[name]
            self.machine_var_data_manager.remove_key(name)
        except KeyError:
            pass

    def remove_machine_var_search(self, startswith='', endswith=''):
        """Removes a machine variable by matching parts of its name.

        Args:
            startswith: Optional start of the variable name to match.
            endswith: Optional end of the variable name to match.

        For example, if you pass startswit='player' and endswith='score', this
        method will match and remove player1_score, player2_score, etc.

        """
        for var in list(self.machine_vars.keys()):
            if var.startswith(startswith) and var.endswith(endswith):
                del self.machine_vars[var]
                self.machine_var_data_manager.remove_key(var)



# The MIT License (MIT)

# Copyright (c) 2013-2015 Brian Madden and Gabe Knuth

# Permission is hereby granted, free of charge, to any person obtaining a copy
# of this software and associated documentation files (the "Software"), to deal
# in the Software without restriction, including without limitation the rights
# to use, copy, modify, merge, publish, distribute, sublicense, and/or sell
# copies of the Software, and to permit persons to whom the Software is
# furnished to do so, subject to the following conditions:

# The above copyright notice and this permission notice shall be included in
# all copies or substantial portions of the Software.

# THE SOFTWARE IS PROVIDED "AS IS", WITHOUT WARRANTY OF ANY KIND, EXPRESS OR
# IMPLIED, INCLUDING BUT NOT LIMITED TO THE WARRANTIES OF MERCHANTABILITY,
# FITNESS FOR A PARTICULAR PURPOSE AND NONINFRINGEMENT. IN NO EVENT SHALL THE
# AUTHORS OR COPYRIGHT HOLDERS BE LIABLE FOR ANY CLAIM, DAMAGES OR OTHER
# LIABILITY, WHETHER IN AN ACTION OF CONTRACT, TORT OR OTHERWISE, ARISING FROM,
# OUT OF OR IN CONNECTION WITH THE SOFTWARE OR THE USE OR OTHER DEALINGS IN
# THE SOFTWARE.<|MERGE_RESOLUTION|>--- conflicted
+++ resolved
@@ -323,11 +323,7 @@
 
     def _load_system_modules(self):
         self.log.info("Loading system modules...")
-<<<<<<< HEAD
-        for name, module in self.config['mpf']['system_modules'].iteritems():
-=======
         for name, module in self.config['mpf']['system_modules'].items():
->>>>>>> 673e3496
             self.log.debug("Loading '%s' system module", module)
             m = self.string_to_class(module)(self)
             setattr(self, name, m)

--- conflicted
+++ resolved
@@ -404,13 +404,8 @@
 
         for mode in self.active_modes:
             if mode.active:
-<<<<<<< HEAD
-                self.log.debug('| {} : {}'.format(
+                self.log.info('| {} : {}'.format(
                         mode.name, mode.priority).ljust(38) + '|')
-=======
-                self.log.info('| {} : {}'.format(
-                    mode.name, mode.priority).ljust(38) + '|')
->>>>>>> 64ff9d51
 
         self.log.debug('+-------------------------------------+')
 

--- conflicted
+++ resolved
@@ -72,15 +72,9 @@
             raise AssertionError("Handler {} for event '{}' is missing **kwargs. Actual signature: {}".format(
                 handler, event, sig))
 
-<<<<<<< HEAD
-        if sig.parameters['kwargs'].kind != inspect._VAR_KEYWORD:
+        if sig.parameters['kwargs'].kind != inspect.Parameter.VAR_KEYWORD:
             raise AssertionError("Handler {} for event '{}' param kwargs is missing '**'. Actual signature: {}".format(
                 handler, event, sig))
-=======
-        if sig.parameters['kwargs'].kind != inspect.Parameter.VAR_KEYWORD:
-            raise AssertionError("Handler for event {} param kwargs is missing '**'. Actual signature: {}".format(
-                event, sig))
->>>>>>> f80e8ced
 
         event = event.lower()
 

--- conflicted
+++ resolved
@@ -84,16 +84,6 @@
         self.verify_system_info()
         self._exception = None      # type: Any
 
-<<<<<<< HEAD
-        self.clock = self._load_clock()
-
-        self._boot_holds = set()
-        self._boot_holds = set()    # type: Set[str]
-        self.is_init_done = asyncio.Event(loop=self.clock.loop)
-        self.register_boot_hold('init')
-
-=======
->>>>>>> 0a2e2f16
         self._done = False
         self.monitors = dict()      # type: Dict[str, Set[Callable]]
         self.plugins = list()       # type: List[Any]
@@ -142,21 +132,14 @@
         self.delayRegistry = DelayManagerRegistry(self)
         self.delay = DelayManager(self.delayRegistry)
 
-<<<<<<< HEAD
         self.hardware_platforms = dict()    # type: Dict[str, BasePlatform]
         self.default_platform = None        # type: smart_virtual.HardwarePlatform
-=======
+
         self.clock = self._load_clock()
 
-        self._boot_holds = set()
+        self._boot_holds = set()    # type: Set[str]
         self.is_init_done = asyncio.Event(loop=self.clock.loop)
         self.register_boot_hold('init')
-
-        self._crash_queue_checker = self.clock.schedule_interval(self._check_crash_queue, 1)
-
-        self.hardware_platforms = dict()
-        self.default_platform = None
->>>>>>> 0a2e2f16
 
         self._load_hardware_platforms()
 

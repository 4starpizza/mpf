--- conflicted
+++ resolved
@@ -71,6 +71,7 @@
 class MpfTestCase(unittest.TestCase):
     def __init__(self, methodName='runTest'):
         self._get_event_loop = None
+        self._get_event_loop2 = None
 
         super().__init__(methodName)
         self.machine = None     # type: TestMachineController
@@ -201,11 +202,8 @@
     def setUp(self):
         self._get_event_loop = asyncio.get_event_loop
         asyncio.get_event_loop = None
-<<<<<<< HEAD
         self._get_event_loop2 = asyncio.events.get_event_loop
         events.get_event_loop = None
-=======
->>>>>>> d51e8d5b
 
         # we want to reuse config_specs to speed tests up
         mpf.core.config_validator.ConfigValidator.unload_config_spec = (
@@ -349,9 +347,6 @@
         self.restore_sys_path()
         asyncio.get_event_loop = self._get_event_loop
         self._get_event_loop = None
-
-        asyncio.get_event_loop = self._get_event_loop
-        self._get_event_loop = None
         events.get_event_loop = self._get_event_loop2
         self._get_event_loop2 = None
 

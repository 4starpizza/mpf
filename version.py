--- conflicted
+++ resolved
@@ -1,8 +1,4 @@
-<<<<<<< HEAD
-__version_info__ = ('0', '19', '0a25')
-=======
 __version_info__ = ('0', '19', '0a26')
->>>>>>> 9dc722e3
 __version__ = '.'.join(__version_info__)
 
 __bcp_version_info__ = ('1', '0')

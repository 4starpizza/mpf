--- conflicted
+++ resolved
@@ -21,6 +21,7 @@
                     'pyserial-asyncio>=0.3',
                     'typing',
                     'asciimatics',
+                    'terminaltables',
                     'psutil']
 
 
@@ -82,17 +83,8 @@
 
     zip_safe=False,
 
-<<<<<<< HEAD
-    install_requires=['ruamel.yaml>=0.10,<0.11',
-                      'pyserial>=3.2.0',
-                      'pyserial-asyncio>=0.3',
-                      'typing',
-                      'asciimatics',
-                      'psutil',
-                      'terminaltables'],
-=======
+
     install_requires=install_requires,
->>>>>>> f82ca2cd
 
     tests_require=[],
     test_suite="mpf.tests",
